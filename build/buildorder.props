<Project>
  <ItemDefinitionGroup>
    <RepositoryBuildOrder>
      <Order></Order>
      <RootPath></RootPath>
    </RepositoryBuildOrder>
  </ItemDefinitionGroup>

  <ItemGroup>
    <RepositoryBuildOrder Include="Razor" Order="6" />
    <RepositoryBuildOrder Include="HttpSysServer" Order="8" />
    <RepositoryBuildOrder Include="BasicMiddleware" Order="9" />
    <RepositoryBuildOrder Include="Antiforgery" Order="10" />
    <RepositoryBuildOrder Include="IISIntegration" Order="10" RootPath="$(RepositoryRoot)src\IISIntegration\" />
    <RepositoryBuildOrder Include="StaticFiles" Order="11" RootPath="$(RepositoryRoot)src\StaticFiles\" />
    <RepositoryBuildOrder Include="ResponseCaching" Order="11" />
    <RepositoryBuildOrder Include="Session" Order="11" RootPath="$(RepositoryRoot)src\Session\" />
    <RepositoryBuildOrder Include="ServerTests" Order="11" RootPath="$(RepositoryRoot)src\ServerTests\" />
<<<<<<< HEAD
    <RepositoryBuildOrder Include="CORS" Order="12" />
    <RepositoryBuildOrder Include="Routing" Order="12" />
    <RepositoryBuildOrder Include="Diagnostics" Order="12" />
=======
>>>>>>> b2d4f8f2
    <RepositoryBuildOrder Include="Localization" Order="13" />
    <RepositoryBuildOrder Include="Security" Order="13" />
    <RepositoryBuildOrder Include="MetaPackages" Order="13" RootPath="$(RepositoryRoot)src\MetaPackages\" />
    <RepositoryBuildOrder Include="Mvc" Order="14" />
    <RepositoryBuildOrder Include="AADIntegration" Order="15" RootPath="$(RepositoryRoot)src\AADIntegration\" />
    <RepositoryBuildOrder Include="Identity" Order="15" />
    <RepositoryBuildOrder Include="JavaScriptServices" Order="15" RootPath="$(RepositoryRoot)src\JavaScriptServices\" />
    <RepositoryBuildOrder Include="AzureIntegration" Order="15" RootPath="$(RepositoryRoot)src\AzureIntegration\" />
    <RepositoryBuildOrder Include="MusicStore" Order="16" RootPath="$(RepositoryRoot)src\MusicStore\" />
    <RepositoryBuildOrder Include="SignalR" Order="16" />
    <RepositoryBuildOrder Include="AuthSamples" Order="16" RootPath="$(RepositoryRoot)src\AuthSamples\" />
    <RepositoryBuildOrder Include="Templating" Order="17" RootPath="$(RepositoryRoot)src\Templating\" />
  </ItemGroup>
</Project><|MERGE_RESOLUTION|>--- conflicted
+++ resolved
@@ -16,12 +16,8 @@
     <RepositoryBuildOrder Include="ResponseCaching" Order="11" />
     <RepositoryBuildOrder Include="Session" Order="11" RootPath="$(RepositoryRoot)src\Session\" />
     <RepositoryBuildOrder Include="ServerTests" Order="11" RootPath="$(RepositoryRoot)src\ServerTests\" />
-<<<<<<< HEAD
     <RepositoryBuildOrder Include="CORS" Order="12" />
     <RepositoryBuildOrder Include="Routing" Order="12" />
-    <RepositoryBuildOrder Include="Diagnostics" Order="12" />
-=======
->>>>>>> b2d4f8f2
     <RepositoryBuildOrder Include="Localization" Order="13" />
     <RepositoryBuildOrder Include="Security" Order="13" />
     <RepositoryBuildOrder Include="MetaPackages" Order="13" RootPath="$(RepositoryRoot)src\MetaPackages\" />
