--- conflicted
+++ resolved
@@ -192,7 +192,6 @@
             try
             {
                 host.Initialize();
-<<<<<<< HEAD
 
                 return host;
             }
@@ -216,19 +215,8 @@
                         return factory.CreateServiceProvider(factory.CreateBuilder(collection));
                     }
                 }
-                
-                return provider;                
-=======
-
-                return host;
-            }
-            catch
-            {
-                // Dispose the host if there's a failure to initialize, this should clean up
-                // will dispose services that were constructed until the exception was thrown
-                host.Dispose();
-                throw;
->>>>>>> 14aed686
+
+                return provider;
             }
         }
 
