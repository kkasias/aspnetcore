{
  "sdk": {
<<<<<<< HEAD
    "version": "3.0.101"
  },
  "tools": {
    "dotnet": "3.0.101",
=======
    "version": "3.1.100-preview1-014400"
  },
  "tools": {
    "dotnet": "3.1.100-preview1-014400",
>>>>>>> bc75981e
    "runtimes": {
      "dotnet/x64": [
        "$(MicrosoftNETCoreAppInternalPackageVersion)"
      ],
      "dotnet/x86": [
        "$(MicrosoftNETCoreAppInternalPackageVersion)"
      ]
    },
    "Git": "2.22.0",
    "jdk": "11.0.3",
    "vs": {
      "version": "16.0",
      "components": [
        "Microsoft.VisualStudio.Component.VC.ATL",
        "Microsoft.VisualStudio.Component.VC.Tools.x86.x64",
        "Microsoft.VisualStudio.Component.Windows10SDK.17134"
      ]
    }
  },
  "msbuild-sdks": {
    "Yarn.MSBuild": "1.15.2",
<<<<<<< HEAD
    "Microsoft.DotNet.Arcade.Sdk": "1.0.0-beta.19577.5",
    "Microsoft.DotNet.Helix.Sdk": "2.0.0-beta.19577.5"
=======
    "Microsoft.DotNet.Arcade.Sdk": "1.0.0-beta.19517.3",
    "Microsoft.DotNet.Helix.Sdk": "2.0.0-beta.19517.3"
>>>>>>> bc75981e
  }
}<|MERGE_RESOLUTION|>--- conflicted
+++ resolved
@@ -1,16 +1,9 @@
 {
   "sdk": {
-<<<<<<< HEAD
-    "version": "3.0.101"
-  },
-  "tools": {
-    "dotnet": "3.0.101",
-=======
     "version": "3.1.100-preview1-014400"
   },
   "tools": {
     "dotnet": "3.1.100-preview1-014400",
->>>>>>> bc75981e
     "runtimes": {
       "dotnet/x64": [
         "$(MicrosoftNETCoreAppInternalPackageVersion)"
@@ -32,12 +25,7 @@
   },
   "msbuild-sdks": {
     "Yarn.MSBuild": "1.15.2",
-<<<<<<< HEAD
-    "Microsoft.DotNet.Arcade.Sdk": "1.0.0-beta.19577.5",
-    "Microsoft.DotNet.Helix.Sdk": "2.0.0-beta.19577.5"
-=======
-    "Microsoft.DotNet.Arcade.Sdk": "1.0.0-beta.19517.3",
-    "Microsoft.DotNet.Helix.Sdk": "2.0.0-beta.19517.3"
->>>>>>> bc75981e
+    "Microsoft.DotNet.Arcade.Sdk": "1.0.0-beta.19607.3",
+    "Microsoft.DotNet.Helix.Sdk": "2.0.0-beta.19607.3"
   }
 }