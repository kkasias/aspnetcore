<!-- This file is automatically generated. -->
<Project Sdk="Microsoft.NET.Sdk">
  <PropertyGroup>
    <TargetFrameworks>netstandard2.0;$(DefaultNetCoreTargetFramework)</TargetFrameworks>
  </PropertyGroup>
  <ItemGroup Condition="'$(TargetFramework)' == 'netstandard2.0'">
    <Compile Include="Microsoft.Extensions.Identity.Core.netstandard2.0.cs" />
    <Compile Include="Microsoft.Extensions.Identity.Core.Manual.cs" />
    <Compile Include="../src/Properties/AssemblyInfo.cs" />
    <Reference Include="Microsoft.AspNetCore.Cryptography.KeyDerivation" />
    <Reference Include="Microsoft.Extensions.Logging" />
    <Reference Include="Microsoft.Extensions.Options" />
  </ItemGroup>
<<<<<<< HEAD
<ItemGroup Condition="'$(TargetFramework)' == 'netcoreapp3.0'">
    <Compile Include="Microsoft.Extensions.Identity.Core.netcoreapp3.0.cs" />
    <Compile Include="Microsoft.Extensions.Identity.Core.Manual.cs" />
    <Compile Include="../src/Properties/AssemblyInfo.cs" />
    <Reference Include="Microsoft.AspNetCore.Cryptography.KeyDerivation" />
    <Reference Include="Microsoft.Extensions.Logging" />
    <Reference Include="Microsoft.Extensions.Options" />
=======
<ItemGroup Condition="'$(TargetFramework)' == '$(DefaultNetCoreTargetFramework)'">
    <Compile Include="Microsoft.Extensions.Identity.Core.netcoreapp.cs" />
    <Reference Include="Microsoft.AspNetCore.Cryptography.KeyDerivation"  />
    <Reference Include="Microsoft.Extensions.Logging"  />
    <Reference Include="Microsoft.Extensions.Options"  />
>>>>>>> bc75981e
  </ItemGroup>
</Project><|MERGE_RESOLUTION|>--- conflicted
+++ resolved
@@ -11,20 +11,12 @@
     <Reference Include="Microsoft.Extensions.Logging" />
     <Reference Include="Microsoft.Extensions.Options" />
   </ItemGroup>
-<<<<<<< HEAD
-<ItemGroup Condition="'$(TargetFramework)' == 'netcoreapp3.0'">
-    <Compile Include="Microsoft.Extensions.Identity.Core.netcoreapp3.0.cs" />
+<ItemGroup Condition="'$(TargetFramework)' == '$(DefaultNetCoreTargetFramework)'">
+    <Compile Include="Microsoft.Extensions.Identity.Core.netcoreapp.cs" />
     <Compile Include="Microsoft.Extensions.Identity.Core.Manual.cs" />
     <Compile Include="../src/Properties/AssemblyInfo.cs" />
     <Reference Include="Microsoft.AspNetCore.Cryptography.KeyDerivation" />
     <Reference Include="Microsoft.Extensions.Logging" />
     <Reference Include="Microsoft.Extensions.Options" />
-=======
-<ItemGroup Condition="'$(TargetFramework)' == '$(DefaultNetCoreTargetFramework)'">
-    <Compile Include="Microsoft.Extensions.Identity.Core.netcoreapp.cs" />
-    <Reference Include="Microsoft.AspNetCore.Cryptography.KeyDerivation"  />
-    <Reference Include="Microsoft.Extensions.Logging"  />
-    <Reference Include="Microsoft.Extensions.Options"  />
->>>>>>> bc75981e
   </ItemGroup>
 </Project>